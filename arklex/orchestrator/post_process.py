--- conflicted
+++ resolved
@@ -41,13 +41,8 @@
     return message_state
 
 
-<<<<<<< HEAD
-def _build_context(message_state: MessageState) -> str:
-    context = message_state.sys_instruct
-=======
 def _build_context(message_state: MessageState) -> set:
     context_links = _extract_links(message_state.sys_instruct)
->>>>>>> 7023e550
     for resource_group in message_state.trajectory:
         for resource in resource_group:
             if _include_resource(resource):
@@ -57,26 +52,15 @@
                 for step in resource.steps:
                     try:
                         if rag_step_type in step:
-<<<<<<< HEAD
-                            links.update(_extract_links_from_nested_dict(step))
-=======
                             step_links = _extract_links_from_nested_dict(
                                 step[rag_step_type]
                             )
                             context_links.update(step_links)
->>>>>>> 7023e550
                     except Exception as e:
                         logger.warning(
                             f"Error extracting links from step: {e} — step: {step}"
                         )
-<<<<<<< HEAD
-
-                if links:
-                    context += " " + " ".join(links)
-    return context
-=======
     return context_links
->>>>>>> 7023e550
 
 
 def _include_resource(resource: ResourceRecord) -> bool:
