--- conflicted
+++ resolved
@@ -266,7 +266,6 @@
             "parameters": params,
             "allow_global_intent_switch": True,
         }
-<<<<<<< HEAD
         
        
         stm = ShortTermMemory(
@@ -299,17 +298,6 @@
         message_state.trajectory=params.memory.trajectory
         found_records, relevant_records = stm.retrieve_records(text)
         
-=======
-        stm: ShortTermMemory = ShortTermMemory(
-            message_state.trajectory, chat_history_str, llm_config=self.llm_config
-        )
-        asyncio.run(stm.personalize())
-        found_records: bool
-        relevant_records: List[ResourceRecord]
-        found_records, relevant_records = stm.retrieve_records(text)
-        found_intent: bool
-        relevant_intent: Optional[str]
->>>>>>> 924b7d78
         found_intent, relevant_intent = stm.retrieve_intent(text)
         # print("found records?")
         # print(found_records)
@@ -336,11 +324,7 @@
                     resource_id="planner",
                     resource_name="planner",
                     can_skipped=False,
-<<<<<<< HEAD
                     is_leaf=len(list(self.task_graph.graph.successors(params.taskgraph.curr_node)))
-=======
-                    is_leaf=len(list(self.graph.successors(params.taskgraph.curr_node)))
->>>>>>> 924b7d78
                     == 0,
                     attributes={"value": "", "direct": False},
                 )
