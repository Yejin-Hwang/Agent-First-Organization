import copy
import logging
import collections
from typing import Tuple

import networkx as nx
import numpy as np
from langchain_openai import ChatOpenAI


from arklex.utils.model_provider_config import PROVIDER_MAP
from arklex.utils.utils import normalize, str_similarity, format_chat_history
from arklex.utils.graph_state import NodeInfo, Params, StatusEnum
from arklex.orchestrator.NLU.nlu import NLU, SlotFilling
from arklex.utils.model_config import MODEL

logger = logging.getLogger(__name__)

class TaskGraphBase:
    def __init__(self, name, product_kwargs):
        self.graph = nx.DiGraph(name=name)
        self.product_kwargs = product_kwargs
        self.create_graph()
        self.intents = self.get_pred_intents() # global intents
        self.start_node = self.get_start_node()

    def create_graph(self):
        raise NotImplementedError

    def get_pred_intents(self):
        intents = collections.defaultdict(list)
        for edge in self.graph.edges.data():
            if edge[2].get("attribute", {}).get("pred", False):
                edge_info = copy.deepcopy(edge[2])
                edge_info["source_node"] = edge[0]
                edge_info["target_node"] = edge[1]
                intents[edge[2].get("intent")].append(edge_info)
        return intents
    
    def get_start_node(self):
        for node in self.graph.nodes.data():
            if node[1].get("type", "") == "start":
                return node[0]
        return None


class TaskGraph(TaskGraphBase):
    def __init__(self, name: str, product_kwargs: dict):
        super().__init__(name, product_kwargs)
        self.unsure_intent = {
                "intent": "others",
                "source_node": None,
                "target_node": None,
                "attribute": {
                    "weight": 1,
                    "pred": False,
                    "definition": "",
                    "sample_utterances": []
                }
            }
        self.initial_node = self.get_initial_flow()
        self.model = PROVIDER_MAP.get(MODEL['llm_provider'], ChatOpenAI)(
            model=MODEL["model_type_or_path"], timeout=30000
        )
        self.nluapi = NLU(self.product_kwargs.get("nluapi"))
        self.slotfillapi = SlotFilling(self.product_kwargs.get("slotfillapi"))

    def create_graph(self):
        nodes = self.product_kwargs["nodes"]
        edges = self.product_kwargs["edges"]
        # convert the intent into lowercase
        for edge in edges:
            edge[2]['intent'] = edge[2]['intent'].lower()
        self.graph.add_nodes_from(nodes)
        self.graph.add_edges_from(edges)

    def get_initial_flow(self):
        services_nodes = self.product_kwargs.get("services_nodes", None)
        node = None
        if services_nodes:
            candidates_nodes = [v for k, v in services_nodes.items()]
            candidates_nodes_weights = [list(self.graph.in_edges(n, data="attribute"))[0][2]["weight"] for n in candidates_nodes]
            node = np.random.choice(candidates_nodes, p=normalize(candidates_nodes_weights))
        return node

    def jump_to_node(self, pred_intent, intent_idx, curr_node):
<<<<<<< HEAD
=======
        """
        Jump to a node based on the intent
        """
>>>>>>> e3ba4bde
        logger.info(f"pred_intent in jump_to_node is {pred_intent}")
        try:
            candidates_nodes = [self.intents[pred_intent][intent_idx]]
            candidates_nodes_weights = [node["attribute"]["weight"] for node in candidates_nodes]
            if candidates_nodes:
                next_node = np.random.choice([node["target_node"] for node in candidates_nodes], p=normalize(candidates_nodes_weights))
                next_intent = pred_intent
            else:  # This is for protection, logically shouldn't enter this branch
                next_node = curr_node
                next_intent = list(self.graph.in_edges(curr_node, data="intent"))[0][2]
        except Exception as e:
            logger.error(f"Error in jump_to_node: {e}")
            next_node = curr_node
            next_intent = list(self.graph.in_edges(curr_node, data="intent"))[0][2]
        return next_node, next_intent
    
<<<<<<< HEAD
    def randomly_move_to_next_node(self, curr_node):
        # randomly choose one sample from candidate samples
        # if curr_node does not have next connected nodes -> return curr_node
        candidate_samples = []
        candidates_nodes_weights = []
        for out_edge in self.graph.out_edges(curr_node, data=True):
            if out_edge[2]["intent"] == "none":
                candidate_samples.append(out_edge[1])
                candidates_nodes_weights.append(out_edge[2]["attribute"]["weight"])
        if candidate_samples:
            # randomly choose one sample from candidate samples
            next_node = np.random.choice(candidate_samples, p=normalize(candidates_nodes_weights))
        else:  # leaf node + the node without None intents
            next_node = curr_node

        return next_node

    
    def _get_node(self, sample_node, params: Params, intent=None) -> Tuple[NodeInfo, Params]:
=======
    def _get_node(self, sample_node, params: Params, intent=None) -> Tuple[NodeInfo, Params]:
        """
        Get the output format (NodeInfo, Params) that get_node should return
        """
>>>>>>> e3ba4bde
        logger.info(f"available_intents in _get_node: {params['taskgraph']['available_global_intents']}")
        logger.info(f"intent in _get_node: {intent}")
        node_info = self.graph.nodes[sample_node]
        resource_name = node_info["resource"]["name"]
        resource_id = node_info["resource"]["id"]
        if intent and intent in params["taskgraph"]["available_global_intents"]:
            # delete the corresponding node item from the intent list
            for item in params["taskgraph"]["available_global_intents"].get(intent, []):
                if item["target_node"] == sample_node:
                    params["taskgraph"]["available_global_intents"][intent].remove(item)
            if not params["taskgraph"]["available_global_intents"][intent]:
                params["taskgraph"]["available_global_intents"].pop(intent)
        
        params["taskgraph"]["curr_node"] = sample_node
        
        node_info = NodeInfo(
            resource_id=resource_id,
            resource_name=resource_name,
            can_skipped=True,
            is_leaf=len(list(self.graph.successors(sample_node))) == 0,
            attributes=node_info["attribute"],
            add_flow_stack=False
        )
        
        return node_info, params

    def _postprocess_intent(self, pred_intent, available_global_intents):
        found_pred_in_avil = False
        real_intent = pred_intent
        idx = 0
        # check whether there are __<{idx}> in the pred_intent
        if "__<" in pred_intent:
            real_intent = pred_intent.split("__<")[0]
        # get the idx
            idx = int(pred_intent.split("__<")[1].split(">")[0])
        for item in available_global_intents:
            if str_similarity(real_intent, item) > 0.9:
                found_pred_in_avil = True
                real_intent = item
                break
        return found_pred_in_avil, real_intent, idx

    def get_current_node(self, params: Params):
<<<<<<< HEAD
=======
        """
        Get current node
        If current node is unknown, use start node
        """
>>>>>>> e3ba4bde
        curr_node = params["taskgraph"].get("curr_node", None)
        if not curr_node or curr_node not in self.graph.nodes:
            curr_node = self.start_node
            params["taskgraph"]["intent"] = None
        else:
            curr_node = str(curr_node)
        params["taskgraph"]["curr_node"] = curr_node
        return curr_node, params
    
    def get_available_global_intents(self, params: Params):
<<<<<<< HEAD
=======
        """
        Get available global intents
        """
>>>>>>> e3ba4bde
        available_global_intents = params["taskgraph"].get("available_global_intents", [])
        if not available_global_intents:
            available_global_intents = copy.deepcopy(self.intents)
            if self.unsure_intent.get("intent") not in available_global_intents.keys():
                available_global_intents[self.unsure_intent.get("intent")].append(self.unsure_intent)
        logger.info(f"Available global intents: {available_global_intents}")
        return available_global_intents
    
    def update_node_limit(self, params: Params):
<<<<<<< HEAD
=======
        """
        Update the node_limit in params which will be used to check if we can skip the node or not
        """
>>>>>>> e3ba4bde
        old_node_limit = params["taskgraph"].get("node_limit", {})
        node_limit = {}
        for node in self.graph.nodes.data():
            limit = old_node_limit.get(node[0], node[1].get("limit")) 
            if limit is not None:
                node_limit[node[0]] = limit
        params["taskgraph"]["node_limit"] = node_limit
        return params

    def get_local_intent(self, curr_node, params: Params):
<<<<<<< HEAD
=======
        """
        Get the local intent of a current node
        """
>>>>>>> e3ba4bde
        candidates_intents = collections.defaultdict(list)
        for u, v, data in self.graph.out_edges(curr_node, data=True):
            intent = data.get("intent")
            if intent != "none" and data.get("intent"):
                edge_info = copy.deepcopy(data)
                edge_info["source_node"] = u
                edge_info["target_node"] = v
                candidates_intents[intent].append(edge_info)
        logger.info(f"Current local intent: {candidates_intents}")
        return dict(candidates_intents)

    
    def get_last_flow_stack_node(self, params: Params):
<<<<<<< HEAD
=======
        """
        Get the last flow stack node from path
        """
>>>>>>> e3ba4bde
        path = params["taskgraph"]["path"]
        for i in range(len(path) - 1, -1, -1):
            if path[i]["in_flow_stack"]:
                params["taskgraph"]["path"][i]["in_flow_stack"] = False
                return params["taskgraph"]["path"][i]["node_id"]
        return None
    
    def handle_multi_step_node(self, curr_node, params: Params) -> Tuple[bool, dict, Params]:
<<<<<<< HEAD
=======
        """
        In case of a node having status == STAY, returned directly the same node
        """
>>>>>>> e3ba4bde
        node_status = params["taskgraph"].get("node_status", {})
        logger.info(f"node_status: {node_status}")
        status = node_status.get(curr_node, StatusEnum.COMPLETE.value)
        if status == StatusEnum.STAY.value:
            node_info = self.graph.nodes[curr_node]
            node_name = node_info["resource"]["name"]
            id = node_info["resource"]["id"]
            node_output = {"id": id, "name": node_name, "attribute": node_info["attribute"]}
            return True, node_output, params
        return False, {}, params
    
    def handle_incomplete_node(self, curr_node, params: Params) -> Tuple[bool, dict, Params]:
<<<<<<< HEAD
=======
        """
        If node is incomplete, return directly the node
        """
>>>>>>> e3ba4bde
        node_status = params["taskgraph"].get("node_status", {})
        status = node_status.get(curr_node, StatusEnum.COMPLETE.value)
        if status == StatusEnum.INCOMPLETE.value:
            logger.info(f"no local or global intent found, the current node is not complete")
<<<<<<< HEAD
            node_info = {
                "id": self.graph.nodes[curr_node]["resource"]["id"],
                "name": self.graph.nodes[curr_node]["resource"]["name"],
                "attribute": self.graph.nodes[curr_node]["attribute"]
            }
=======
            node_info, params = self._get_node(curr_node, params)
>>>>>>> e3ba4bde
            return True, node_info, params
        return False, {}, params
    
    def global_intent_prediction(self, curr_node, params: Params, available_global_intents, excluded_intents) -> Tuple[bool, str, dict, Params]:
<<<<<<< HEAD
=======
        """
        Do global intent prediction
        """
>>>>>>> e3ba4bde
        candidate_intents = copy.deepcopy(available_global_intents)
        candidate_intents = {k: v for k, v in candidate_intents.items() if k not in excluded_intents}
        pred_intent = None
        # if only unsure_intent is available -> move directly to this intent
        if len(candidate_intents) == 1 and self.unsure_intent.get("intent") in candidate_intents.keys():
            pred_intent = self.unsure_intent.get("intent")
        else: # global intent prediction
            # if match other intent, add flow, jump over
            candidate_intents[self.unsure_intent.get("intent")] = \
                candidate_intents.get(self.unsure_intent.get("intent"), [self.unsure_intent])
            logger.info(f"Available global intents with unsure intent: {candidate_intents}")
            
            pred_intent = self.nluapi.execute(self.text, candidate_intents, self.chat_history_str)
            params["taskgraph"]["nlu_records"].append({"candidate_intents": candidate_intents, 
                                "pred_intent": pred_intent, "no_intent": False, "global_intent": True})
            found_pred_in_avil, pred_intent, intent_idx = self._postprocess_intent(pred_intent, available_global_intents)
<<<<<<< HEAD
=======
            # if found prediction and prediction is not unsure intent and current intent
            # TODO: how to know if user want to proceed or going back to the initial node of the same global intent
            # TODO: use pred_intent != params["taskgraph"]["global_intent"], but global_intent is not stored now.
>>>>>>> e3ba4bde
            if found_pred_in_avil and pred_intent != self.unsure_intent.get("intent"):
                params["taskgraph"]["intent"] = pred_intent
                next_node, next_intent = self.jump_to_node(pred_intent, intent_idx, curr_node)
                logger.info(f"curr_node: {next_node}")
                node_info, params = self._get_node(next_node, params, intent=next_intent)
                # if current node is not a leaf node and jump to another node, then add it onto stack
                if next_node != curr_node and list(self.graph.successors(curr_node)):
                    node_info["add_flow_stack"] = True
                return True, pred_intent, node_info, params
        return False, pred_intent, {}, params

    
    def handle_random_next_node(self, curr_node, params: Params) -> Tuple[bool, dict, Params]:
<<<<<<< HEAD
        next_node = self.randomly_move_to_next_node(curr_node)
=======
        candidate_samples = []
        candidates_nodes_weights = []
        for out_edge in self.graph.out_edges(curr_node, data=True):
            if out_edge[2]["intent"] == "none":
                candidate_samples.append(out_edge[1])
                candidates_nodes_weights.append(out_edge[2]["attribute"]["weight"])
        if candidate_samples:
            # randomly choose one sample from candidate samples
            next_node = np.random.choice(candidate_samples, p=normalize(candidates_nodes_weights))
        else:  # leaf node + the node without None intents
            next_node = curr_node

>>>>>>> e3ba4bde
        if next_node != curr_node:  # continue if curr_node is not leaf node, i.e. there is a actual next_node
            logger.info(f"curr_node: {next_node}")
            node_info, params = self._get_node(next_node, params)
            if params.get("nlu_records", None):
                params["nlu_records"][-1]["no_intent"] = True  # move on to the next node
            else: # only others available
                params["nlu_records"] = [{"candidate_intents": [], "pred_intent": "", "no_intent": True, "global_intent": False}]
            return True, node_info, params
        return False, {}, params
    
    def local_intent_prediction(self, curr_node, params: Params, curr_local_intents) -> Tuple[bool, dict, Params]:
<<<<<<< HEAD
=======
        """
        Do local intent prediction
        """
>>>>>>> e3ba4bde
        curr_local_intents_w_unsure = copy.deepcopy(curr_local_intents)
        curr_local_intents_w_unsure[self.unsure_intent.get("intent")] = \
            curr_local_intents_w_unsure.get(self.unsure_intent.get("intent"), [self.unsure_intent])
        logger.info(f"Check intent under current node: {curr_local_intents_w_unsure}")
        pred_intent = self.nluapi.execute(self.text, curr_local_intents_w_unsure, self.chat_history_str)
        params["taskgraph"]["nlu_records"].append({"candidate_intents": curr_local_intents_w_unsure, 
                                "pred_intent": pred_intent, "no_intent": False, "global_intent": False})
        found_pred_in_avil, pred_intent, intent_idx = self._postprocess_intent(pred_intent, curr_local_intents)
        logger.info(f"Local intent predition -> found_pred_in_avil: {found_pred_in_avil}, pred_intent: {pred_intent}")
        if found_pred_in_avil:
            params["taskgraph"]["intent"] = pred_intent
            for edge in self.graph.out_edges(curr_node, data="intent"):
                if edge[2] == pred_intent:
                    next_node = edge[1]  # found intent under the current node
                    break
            logger.info(f"curr_node: {next_node}")
            node_info, params = self._get_node(next_node, params, intent=pred_intent)
            return True, node_info, params
        return False, {}, params
    
    def handle_unknown_intent(self, curr_node, params: Params) -> Tuple[dict, Params]:
<<<<<<< HEAD
=======
        """
        If unknown intent, call planner
        """
>>>>>>> e3ba4bde
        # if none of the available intents can represent user's utterance, transfer to the planner to let it decide for the next step
        params["taskgraph"]["intent"] = None
        if params["taskgraph"]["nlu_records"]:
            params["taskgraph"]["nlu_records"][-1]["no_intent"] = True  # no intent found
        else:
            params["taskgraph"]["nlu_records"].append({"candidate_intents": [], "pred_intent": "", "no_intent": True, "global_intent": False})
        params["curr_node"] = curr_node
        node_info = NodeInfo(
            resource_id = "planner",
            resource_name = "planner",
            can_skipped=False,
            is_leaf=len(list(self.graph.successors(curr_node))) == 0,
            attributes = {"value": "", "direct": False}
        )
        return node_info, params
        


    def get_node(self, inputs):
<<<<<<< HEAD
        self.text = inputs["text"]
        self.chat_history_str = inputs["chat_history_str"]
        params: Params = inputs["parameters"]
=======
        """
        Get the next node
        """
        self.text = inputs["text"]
        self.chat_history_str = inputs["chat_history_str"]
        params: Params = inputs["parameters"]
        # boolean to check if we allow global intent switch or not.
>>>>>>> e3ba4bde
        allow_global_intent_switch = inputs["allow_global_intent_switch"]
        params["taskgraph"]["nlu_records"] = []

        curr_node, params = self.get_current_node(params)
        logger.info(f"Intial curr_node: {curr_node}")

        # For the multi-step nodes, directly stay at that node instead of moving to other nodes
        is_multi_step_node, node_output, params = self.handle_multi_step_node(curr_node, params)
        if is_multi_step_node:
            return node_output, params
        
        if not list(self.graph.successors(curr_node)):  # leaf node
            last_flow_stack_node = self.get_last_flow_stack_node(params)
            if last_flow_stack_node:
                curr_node = last_flow_stack_node
            if self.initial_node:
                curr_node = self.initial_node
        
        # store current node
        params["taskgraph"]["curr_node"] = curr_node
        logger.info(f"curr_node: {curr_node}")

        # available global intents
        available_global_intents = self.get_available_global_intents(params)
        
        # update limit
        params = self.update_node_limit(params)

        # Get local intents of the curr_node
        curr_local_intents = self.get_local_intent(curr_node, params)

        if not curr_local_intents and allow_global_intent_switch:  # no local intent under the current node
            logger.info(f"no local intent under the current node")
            is_global_intent_found, _, node_output, params = \
                self.global_intent_prediction(
                    curr_node,
                    params,
                    available_global_intents,
                    {}
                )
            if is_global_intent_found:
                return node_output, params

        # if current node is incompleted -> return current node
        is_incomplete_node, node_output, params = self.handle_incomplete_node(curr_node, params)
        if is_incomplete_node:
            return node_output, params
        
        # if completed and no local intents -> randomly choose one of the next connected nodes (edges with intent = None)
        if not curr_local_intents:
            logger.info(f"no local or global intent found, move to the next connected node(s)")
            has_random_next_node, node_output, params = self.handle_random_next_node(curr_node, params)
            if has_random_next_node:
                return node_output, params

        logger.info("Finish global condition, start local intent prediction")
        is_local_intent_found, node_output, params = self.local_intent_prediction(curr_node, params, curr_local_intents)
        if is_local_intent_found:
            return node_output, params
        
        pred_intent = None
        if allow_global_intent_switch:
            is_global_intent_found, pred_intent, node_output, params = \
                    self.global_intent_prediction(
                        curr_node,
                        params,
                        available_global_intents,
                        {**curr_local_intents, **{"none": None}}
                    )
            if is_global_intent_found: 
                return node_output, params
        if pred_intent and pred_intent != self.unsure_intent.get("intent"): # if not unsure intent
            # If user didn't indicate all the intent of children nodes under the current node, 
            # then we could randomly choose one of Nones to continue the dialog flow
            has_random_next_node, node_output, params = self.handle_random_next_node(curr_node, params)
            if has_random_next_node:
                return node_output, params
            
        # if none of the available intents can represent user's utterance or it is an unsure intents,
        # transfer to the planner to let it decide for the next step
        node_output, params = self.handle_unknown_intent(curr_node, params)
        return node_output, params
        

    def postprocess_node(self, node) -> Tuple[NodeInfo, Params]:
        node_info: NodeInfo = node[0]
        params: Params = node[1]
        dialog_states = params["taskgraph"].get("dialog_states", {})
        # update the dialog states
        if dialog_states.get(node_info["resource_id"]):
            dialog_states = self.slotfillapi.execute(
                dialog_states.get(node_info["resource_id"]),
<<<<<<< HEAD
                format_chat_history(params["memory"].get("function_calling_trajectory"))
=======
                format_chat_history(params["memory"].get("history"))
>>>>>>> e3ba4bde
            )
        params["taskgraph"]["dialog_states"] = dialog_states

        return node_info, params<|MERGE_RESOLUTION|>--- conflicted
+++ resolved
@@ -84,12 +84,9 @@
         return node
 
     def jump_to_node(self, pred_intent, intent_idx, curr_node):
-<<<<<<< HEAD
-=======
         """
         Jump to a node based on the intent
         """
->>>>>>> e3ba4bde
         logger.info(f"pred_intent in jump_to_node is {pred_intent}")
         try:
             candidates_nodes = [self.intents[pred_intent][intent_idx]]
@@ -106,32 +103,10 @@
             next_intent = list(self.graph.in_edges(curr_node, data="intent"))[0][2]
         return next_node, next_intent
     
-<<<<<<< HEAD
-    def randomly_move_to_next_node(self, curr_node):
-        # randomly choose one sample from candidate samples
-        # if curr_node does not have next connected nodes -> return curr_node
-        candidate_samples = []
-        candidates_nodes_weights = []
-        for out_edge in self.graph.out_edges(curr_node, data=True):
-            if out_edge[2]["intent"] == "none":
-                candidate_samples.append(out_edge[1])
-                candidates_nodes_weights.append(out_edge[2]["attribute"]["weight"])
-        if candidate_samples:
-            # randomly choose one sample from candidate samples
-            next_node = np.random.choice(candidate_samples, p=normalize(candidates_nodes_weights))
-        else:  # leaf node + the node without None intents
-            next_node = curr_node
-
-        return next_node
-
-    
     def _get_node(self, sample_node, params: Params, intent=None) -> Tuple[NodeInfo, Params]:
-=======
-    def _get_node(self, sample_node, params: Params, intent=None) -> Tuple[NodeInfo, Params]:
         """
         Get the output format (NodeInfo, Params) that get_node should return
         """
->>>>>>> e3ba4bde
         logger.info(f"available_intents in _get_node: {params['taskgraph']['available_global_intents']}")
         logger.info(f"intent in _get_node: {intent}")
         node_info = self.graph.nodes[sample_node]
@@ -175,13 +150,10 @@
         return found_pred_in_avil, real_intent, idx
 
     def get_current_node(self, params: Params):
-<<<<<<< HEAD
-=======
         """
         Get current node
         If current node is unknown, use start node
         """
->>>>>>> e3ba4bde
         curr_node = params["taskgraph"].get("curr_node", None)
         if not curr_node or curr_node not in self.graph.nodes:
             curr_node = self.start_node
@@ -192,12 +164,9 @@
         return curr_node, params
     
     def get_available_global_intents(self, params: Params):
-<<<<<<< HEAD
-=======
         """
         Get available global intents
         """
->>>>>>> e3ba4bde
         available_global_intents = params["taskgraph"].get("available_global_intents", [])
         if not available_global_intents:
             available_global_intents = copy.deepcopy(self.intents)
@@ -207,12 +176,9 @@
         return available_global_intents
     
     def update_node_limit(self, params: Params):
-<<<<<<< HEAD
-=======
         """
         Update the node_limit in params which will be used to check if we can skip the node or not
         """
->>>>>>> e3ba4bde
         old_node_limit = params["taskgraph"].get("node_limit", {})
         node_limit = {}
         for node in self.graph.nodes.data():
@@ -223,12 +189,9 @@
         return params
 
     def get_local_intent(self, curr_node, params: Params):
-<<<<<<< HEAD
-=======
         """
         Get the local intent of a current node
         """
->>>>>>> e3ba4bde
         candidates_intents = collections.defaultdict(list)
         for u, v, data in self.graph.out_edges(curr_node, data=True):
             intent = data.get("intent")
@@ -242,12 +205,9 @@
 
     
     def get_last_flow_stack_node(self, params: Params):
-<<<<<<< HEAD
-=======
         """
         Get the last flow stack node from path
         """
->>>>>>> e3ba4bde
         path = params["taskgraph"]["path"]
         for i in range(len(path) - 1, -1, -1):
             if path[i]["in_flow_stack"]:
@@ -256,12 +216,9 @@
         return None
     
     def handle_multi_step_node(self, curr_node, params: Params) -> Tuple[bool, dict, Params]:
-<<<<<<< HEAD
-=======
         """
         In case of a node having status == STAY, returned directly the same node
         """
->>>>>>> e3ba4bde
         node_status = params["taskgraph"].get("node_status", {})
         logger.info(f"node_status: {node_status}")
         status = node_status.get(curr_node, StatusEnum.COMPLETE.value)
@@ -274,35 +231,21 @@
         return False, {}, params
     
     def handle_incomplete_node(self, curr_node, params: Params) -> Tuple[bool, dict, Params]:
-<<<<<<< HEAD
-=======
         """
         If node is incomplete, return directly the node
         """
->>>>>>> e3ba4bde
         node_status = params["taskgraph"].get("node_status", {})
         status = node_status.get(curr_node, StatusEnum.COMPLETE.value)
         if status == StatusEnum.INCOMPLETE.value:
             logger.info(f"no local or global intent found, the current node is not complete")
-<<<<<<< HEAD
-            node_info = {
-                "id": self.graph.nodes[curr_node]["resource"]["id"],
-                "name": self.graph.nodes[curr_node]["resource"]["name"],
-                "attribute": self.graph.nodes[curr_node]["attribute"]
-            }
-=======
             node_info, params = self._get_node(curr_node, params)
->>>>>>> e3ba4bde
             return True, node_info, params
         return False, {}, params
     
     def global_intent_prediction(self, curr_node, params: Params, available_global_intents, excluded_intents) -> Tuple[bool, str, dict, Params]:
-<<<<<<< HEAD
-=======
         """
         Do global intent prediction
         """
->>>>>>> e3ba4bde
         candidate_intents = copy.deepcopy(available_global_intents)
         candidate_intents = {k: v for k, v in candidate_intents.items() if k not in excluded_intents}
         pred_intent = None
@@ -319,12 +262,9 @@
             params["taskgraph"]["nlu_records"].append({"candidate_intents": candidate_intents, 
                                 "pred_intent": pred_intent, "no_intent": False, "global_intent": True})
             found_pred_in_avil, pred_intent, intent_idx = self._postprocess_intent(pred_intent, available_global_intents)
-<<<<<<< HEAD
-=======
             # if found prediction and prediction is not unsure intent and current intent
             # TODO: how to know if user want to proceed or going back to the initial node of the same global intent
             # TODO: use pred_intent != params["taskgraph"]["global_intent"], but global_intent is not stored now.
->>>>>>> e3ba4bde
             if found_pred_in_avil and pred_intent != self.unsure_intent.get("intent"):
                 params["taskgraph"]["intent"] = pred_intent
                 next_node, next_intent = self.jump_to_node(pred_intent, intent_idx, curr_node)
@@ -338,9 +278,6 @@
 
     
     def handle_random_next_node(self, curr_node, params: Params) -> Tuple[bool, dict, Params]:
-<<<<<<< HEAD
-        next_node = self.randomly_move_to_next_node(curr_node)
-=======
         candidate_samples = []
         candidates_nodes_weights = []
         for out_edge in self.graph.out_edges(curr_node, data=True):
@@ -353,7 +290,6 @@
         else:  # leaf node + the node without None intents
             next_node = curr_node
 
->>>>>>> e3ba4bde
         if next_node != curr_node:  # continue if curr_node is not leaf node, i.e. there is a actual next_node
             logger.info(f"curr_node: {next_node}")
             node_info, params = self._get_node(next_node, params)
@@ -365,12 +301,9 @@
         return False, {}, params
     
     def local_intent_prediction(self, curr_node, params: Params, curr_local_intents) -> Tuple[bool, dict, Params]:
-<<<<<<< HEAD
-=======
         """
         Do local intent prediction
         """
->>>>>>> e3ba4bde
         curr_local_intents_w_unsure = copy.deepcopy(curr_local_intents)
         curr_local_intents_w_unsure[self.unsure_intent.get("intent")] = \
             curr_local_intents_w_unsure.get(self.unsure_intent.get("intent"), [self.unsure_intent])
@@ -392,12 +325,9 @@
         return False, {}, params
     
     def handle_unknown_intent(self, curr_node, params: Params) -> Tuple[dict, Params]:
-<<<<<<< HEAD
-=======
         """
         If unknown intent, call planner
         """
->>>>>>> e3ba4bde
         # if none of the available intents can represent user's utterance, transfer to the planner to let it decide for the next step
         params["taskgraph"]["intent"] = None
         if params["taskgraph"]["nlu_records"]:
@@ -417,11 +347,6 @@
 
 
     def get_node(self, inputs):
-<<<<<<< HEAD
-        self.text = inputs["text"]
-        self.chat_history_str = inputs["chat_history_str"]
-        params: Params = inputs["parameters"]
-=======
         """
         Get the next node
         """
@@ -429,7 +354,6 @@
         self.chat_history_str = inputs["chat_history_str"]
         params: Params = inputs["parameters"]
         # boolean to check if we allow global intent switch or not.
->>>>>>> e3ba4bde
         allow_global_intent_switch = inputs["allow_global_intent_switch"]
         params["taskgraph"]["nlu_records"] = []
 
@@ -522,11 +446,7 @@
         if dialog_states.get(node_info["resource_id"]):
             dialog_states = self.slotfillapi.execute(
                 dialog_states.get(node_info["resource_id"]),
-<<<<<<< HEAD
                 format_chat_history(params["memory"].get("function_calling_trajectory"))
-=======
-                format_chat_history(params["memory"].get("history"))
->>>>>>> e3ba4bde
             )
         params["taskgraph"]["dialog_states"] = dialog_states
 
