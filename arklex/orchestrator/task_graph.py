import copy
import logging
import collections
from typing import Tuple

import networkx as nx
import numpy as np

from arklex.env.nested_graph.nested_graph import NestedGraph
from arklex.utils.utils import normalize, str_similarity
from arklex.utils.graph_state import NodeInfo, Params, PathNode, StatusEnum, LLMConfig
from arklex.orchestrator.NLU.nlu import NLU, SlotFilling

logger = logging.getLogger(__name__)


class TaskGraphBase:
    def __init__(self, name, product_kwargs):
        self.graph = nx.DiGraph(name=name)
        self.product_kwargs = product_kwargs
        self.create_graph()
        self.intents = self.get_pred_intents()  # global intents
        self.start_node = self.get_start_node()

    def create_graph(self):
        raise NotImplementedError

    def get_pred_intents(self):
        intents = collections.defaultdict(list)
        for edge in self.graph.edges.data():
            if edge[2].get("attribute", {}).get("pred", False):
                edge_info = copy.deepcopy(edge[2])
                edge_info["source_node"] = edge[0]
                edge_info["target_node"] = edge[1]
                intents[edge[2].get("intent")].append(edge_info)
        return intents

    def get_start_node(self):
        for node in self.graph.nodes.data():
            if node[1].get("type", "") == "start":
                return node[0]
        return None


class TaskGraph(TaskGraphBase):
    def __init__(self, name: str, product_kwargs: dict, llm_config: LLMConfig):
        super().__init__(name, product_kwargs)
        self.unsure_intent = {
            "intent": "others",
            "source_node": None,
            "target_node": None,
            "attribute": {
                "weight": 1,
                "pred": False,
                "definition": "",
                "sample_utterances": [],
            },
        }
        self.initial_node = self.get_initial_flow()
        self.llm_config = llm_config
        self.nluapi = NLU(self.product_kwargs.get("nluapi"))
        self.slotfillapi = SlotFilling(self.product_kwargs.get("slotfillapi"))

    def create_graph(self):
        nodes = self.product_kwargs["nodes"]
        edges = self.product_kwargs["edges"]
        # convert the intent into lowercase
        for edge in edges:
            edge[2]["intent"] = edge[2]["intent"].lower()
        self.graph.add_nodes_from(nodes)
        self.graph.add_edges_from(edges)

    def get_initial_flow(self):
        services_nodes = self.product_kwargs.get("services_nodes", None)
        node = None
        if services_nodes:
            candidates_nodes = [v for k, v in services_nodes.items()]
            candidates_nodes_weights = [
                list(self.graph.in_edges(n, data="attribute"))[0][2]["weight"]
                for n in candidates_nodes
            ]
            node = np.random.choice(
                candidates_nodes, p=normalize(candidates_nodes_weights)
            )
        return node

    def jump_to_node(self, pred_intent, intent_idx, curr_node):
        """
        Jump to a node based on the intent
        """
        logger.info(f"pred_intent in jump_to_node is {pred_intent}")
        try:
            candidates_nodes = [self.intents[pred_intent][intent_idx]]
            candidates_nodes_weights = [
                node["attribute"]["weight"] for node in candidates_nodes
            ]
            if candidates_nodes:
                next_node = np.random.choice(
                    [node["target_node"] for node in candidates_nodes],
                    p=normalize(candidates_nodes_weights),
                )
                next_intent = pred_intent
            else:  # This is for protection, logically shouldn't enter this branch
                next_node = curr_node
                next_intent = list(self.graph.in_edges(curr_node, data="intent"))[0][2]
        except Exception as e:
            logger.error(f"Error in jump_to_node: {e}")
            next_node = curr_node
            next_intent = list(self.graph.in_edges(curr_node, data="intent"))[0][2]
        return next_node, next_intent

    def _get_node(
        self, sample_node, params: Params, intent=None
    ) -> Tuple[NodeInfo, Params]:
        """
        Get the output format (NodeInfo, Params) that get_node should return
        """
        logger.info(
            f"available_intents in _get_node: {params.taskgraph.available_global_intents}"
        )
        logger.info(f"intent in _get_node: {intent}")
        node_info = self.graph.nodes[sample_node]
        resource_name = node_info["resource"]["name"]
        resource_id = node_info["resource"]["id"]
        if intent and intent in params.taskgraph.available_global_intents:
            # delete the corresponding node item from the intent list
            for item in params.taskgraph.available_global_intents.get(intent, []):
                if item["target_node"] == sample_node:
                    params.taskgraph.available_global_intents[intent].remove(item)
            if not params.taskgraph.available_global_intents[intent]:
                params.taskgraph.available_global_intents.pop(intent)

        params.taskgraph.curr_node = sample_node

        node_info = NodeInfo(
            node_id=sample_node,
            type=node_info.get("type", ""),
            resource_id=resource_id,
            resource_name=resource_name,
            can_skipped=True,
            is_leaf=len(list(self.graph.successors(sample_node))) == 0,
            attributes=node_info["attribute"],
            add_flow_stack=False,
            additional_args={"tags": node_info["attribute"].get("tags", {})},
        )

        return node_info, params

    def _postprocess_intent(self, pred_intent, available_global_intents):
        found_pred_in_avil = False
        real_intent = pred_intent
        idx = 0
        # check whether there are __<{idx}> in the pred_intent
        if "__<" in pred_intent:
            real_intent = pred_intent.split("__<")[0]
            # get the idx
            idx = int(pred_intent.split("__<")[1].split(">")[0])
        for item in available_global_intents:
            if str_similarity(real_intent, item) > 0.9:
                found_pred_in_avil = True
                real_intent = item
                break
        return found_pred_in_avil, real_intent, idx

    def get_current_node(self, params: Params):
        """
        Get current node
        If current node is unknown, use start node
        """
        curr_node = params.taskgraph.curr_node
        if not curr_node or curr_node not in self.graph.nodes:
            curr_node = self.start_node
        else:
            curr_node = str(curr_node)
        params.taskgraph.curr_node = curr_node
        return curr_node, params

    def get_available_global_intents(self, params: Params):
        """
        Get available global intents
        """
        available_global_intents = params.taskgraph.available_global_intents
        if not available_global_intents:
            available_global_intents = copy.deepcopy(self.intents)
            if self.unsure_intent.get("intent") not in available_global_intents.keys():
                available_global_intents[self.unsure_intent.get("intent")].append(
                    self.unsure_intent
                )
        logger.info(f"Available global intents: {available_global_intents}")
        return available_global_intents

    def update_node_limit(self, params: Params):
        """
        Update the node_limit in params which will be used to check if we can skip the node or not
        """
        old_node_limit = params.taskgraph.node_limit
        node_limit = {}
        for node in self.graph.nodes.data():
            limit = old_node_limit.get(node[0], node[1].get("limit"))
            if limit is not None:
                node_limit[node[0]] = limit
        params.taskgraph.node_limit = node_limit
        return params

    def get_local_intent(self, curr_node, params: Params):
        """
        Get the local intent of a current node
        """
        candidates_intents = collections.defaultdict(list)
        for u, v, data in self.graph.out_edges(curr_node, data=True):
            intent = data.get("intent")
            if intent != "none" and data.get("intent"):
                edge_info = copy.deepcopy(data)
                edge_info["source_node"] = u
                edge_info["target_node"] = v
                candidates_intents[intent].append(edge_info)
        logger.info(f"Current local intent: {candidates_intents}")
        return dict(candidates_intents)

    def get_last_flow_stack_node(self, params: Params) -> PathNode:
        """
        Get the last flow stack node from path
        """
        path = params.taskgraph.path
        for i in range(len(path) - 1, -1, -1):
            if path[i].in_flow_stack:
                path[i].in_flow_stack = False
                return path[i]
        return None

    def handle_multi_step_node(
        self, curr_node, params: Params
    ) -> Tuple[bool, NodeInfo, Params]:
        """
        In case of a node having status == STAY, returned directly the same node
        """
        node_status = params.taskgraph.node_status
        logger.info(f"node_status: {node_status}")
        status = node_status.get(curr_node, StatusEnum.COMPLETE)
        if status == StatusEnum.STAY:
            node_info = self.graph.nodes[curr_node]
            resource_name = node_info["resource"]["name"]
            resource_id = node_info["resource"]["id"]
            node_info = NodeInfo(
                type=node_info.get("type", ""),
                node_id=curr_node,
                resource_id=resource_id,
                resource_name=resource_name,
                can_skipped=False,
                is_leaf=len(list(self.graph.successors(curr_node))) == 0,
                attributes=node_info["attribute"],
                additional_args={"tags": node_info["attribute"].get("tags", {})},
            )
            return True, node_info, params
        return False, NodeInfo(), params

    def handle_incomplete_node(
        self, curr_node: str, params: Params
    ) -> Tuple[bool, dict, Params]:
        """
        If node is incomplete, return directly the node
        """
        node_status = params.taskgraph.node_status
        status = node_status.get(curr_node, StatusEnum.COMPLETE)
        if status == StatusEnum.INCOMPLETE:
            logger.info(
                f"no local or global intent found, the current node is not complete"
            )
            node_info, params = self._get_node(curr_node, params)
            return True, node_info, params
        return False, {}, params

    def global_intent_prediction(
        self, curr_node, params: Params, available_global_intents, excluded_intents
    ) -> Tuple[bool, str, dict, Params]:
        """
        Do global intent prediction
        """
        candidate_intents = copy.deepcopy(available_global_intents)
        candidate_intents = {
            k: v for k, v in candidate_intents.items() if k not in excluded_intents
        }
        pred_intent = None
        # if only unsure_intent is available -> move directly to this intent
        if (
            len(candidate_intents) == 1
            and self.unsure_intent.get("intent") in candidate_intents.keys()
        ):
            pred_intent = self.unsure_intent.get("intent")
        else:  # global intent prediction
            # if match other intent, add flow, jump over
            candidate_intents[self.unsure_intent.get("intent")] = candidate_intents.get(
                self.unsure_intent.get("intent"), [self.unsure_intent]
            )
            logger.info(
                f"Available global intents with unsure intent: {candidate_intents}"
            )

            pred_intent = self.nluapi.execute(
                self.text,
                candidate_intents,
                self.chat_history_str,
                self.llm_config.model_dump(),
            )
            params.taskgraph.nlu_records.append(
                {
                    "candidate_intents": candidate_intents,
                    "pred_intent": pred_intent,
                    "no_intent": False,
                    "global_intent": True,
                }
            )
            found_pred_in_avil, pred_intent, intent_idx = self._postprocess_intent(
                pred_intent, available_global_intents
            )
            # if found prediction and prediction is not unsure intent and current intent
            if found_pred_in_avil and pred_intent != self.unsure_intent.get("intent"):
                # If the prediction is the same as the current global intent and the current node is not a leaf node, continue the current global intent
<<<<<<< HEAD
                if pred_intent == params.taskgraph.curr_global_intent and (len(list(self.graph.successors(curr_node))) != 0 or params.taskgraph.node_status.get(curr_node, StatusEnum.COMPLETE) == StatusEnum.INCOMPLETE):
=======
                if (
                    pred_intent == params.taskgraph.curr_global_intent
                    and len(list(self.graph.successors(curr_node))) != 0
                ):
>>>>>>> 59c640b2
                    return False, pred_intent, {}, params
                next_node, next_intent = self.jump_to_node(
                    pred_intent, intent_idx, curr_node
                )
                logger.info(f"curr_node: {next_node}")
                node_info, params = self._get_node(
                    next_node, params, intent=next_intent
                )
                # if current node is not a leaf node and jump to another node, then add it onto stack
                if next_node != curr_node and list(self.graph.successors(curr_node)):
                    node_info.add_flow_stack = True
                params.taskgraph.curr_global_intent = pred_intent
                return True, pred_intent, node_info, params
        return False, pred_intent, {}, params

    def handle_random_next_node(
        self, curr_node, params: Params
    ) -> Tuple[bool, dict, Params]:
        candidate_samples = []
        candidates_nodes_weights = []
        for out_edge in self.graph.out_edges(curr_node, data=True):
            if out_edge[2]["intent"] == "none":
                candidate_samples.append(out_edge[1])
                candidates_nodes_weights.append(out_edge[2]["attribute"]["weight"])
        if candidate_samples:
            # randomly choose one sample from candidate samples
            next_node = np.random.choice(
                candidate_samples, p=normalize(candidates_nodes_weights)
            )
        else:  # leaf node + the node without None intents
            next_node = curr_node

        if (
            next_node != curr_node
        ):  # continue if curr_node is not leaf node, i.e. there is a actual next_node
            logger.info(f"curr_node: {next_node}")
            node_info, params = self._get_node(next_node, params)
            if params.taskgraph.nlu_records:
                params.taskgraph.nlu_records[-1]["no_intent"] = (
                    True  # move on to the next node
                )
            else:  # only others available
                params.taskgraph.nlu_records = [
                    {
                        "candidate_intents": [],
                        "pred_intent": "",
                        "no_intent": True,
                        "global_intent": False,
                    }
                ]
            return True, node_info, params
        return False, {}, params

    def local_intent_prediction(
        self, curr_node, params: Params, curr_local_intents
    ) -> Tuple[bool, dict, Params]:
        """
        Do local intent prediction
        """
        curr_local_intents_w_unsure = copy.deepcopy(curr_local_intents)
        curr_local_intents_w_unsure[self.unsure_intent.get("intent")] = (
            curr_local_intents_w_unsure.get(
                self.unsure_intent.get("intent"), [self.unsure_intent]
            )
        )
        logger.info(f"Check intent under current node: {curr_local_intents_w_unsure}")
        pred_intent = self.nluapi.execute(
            self.text,
            curr_local_intents_w_unsure,
            self.chat_history_str,
            self.llm_config.model_dump(),
        )
        params.taskgraph.nlu_records.append(
            {
                "candidate_intents": curr_local_intents_w_unsure,
                "pred_intent": pred_intent,
                "no_intent": False,
                "global_intent": False,
            }
        )
        found_pred_in_avil, pred_intent, intent_idx = self._postprocess_intent(
            pred_intent, curr_local_intents
        )
        logger.info(
            f"Local intent predition -> found_pred_in_avil: {found_pred_in_avil}, pred_intent: {pred_intent}"
        )
        if found_pred_in_avil:
            params.taskgraph.intent = pred_intent
            for edge in self.graph.out_edges(curr_node, data="intent"):
                if edge[2] == pred_intent:
                    next_node = edge[1]  # found intent under the current node
                    break
            logger.info(f"curr_node: {next_node}")
            node_info, params = self._get_node(next_node, params, intent=pred_intent)
            if curr_node == self.start_node:
                params.taskgraph.curr_global_intent = pred_intent
            return True, node_info, params
        return False, {}, params

    def handle_unknown_intent(self, curr_node, params: Params) -> Tuple[dict, Params]:
        """
        If unknown intent, call planner
        """
        # if none of the available intents can represent user's utterance, transfer to the planner to let it decide for the next step
        params.taskgraph.intent = self.unsure_intent.get("intent")
        params.taskgraph.curr_global_intent = ""
        if params.taskgraph.nlu_records:
            params.taskgraph.nlu_records[-1]["no_intent"] = True  # no intent found
        else:
            params.taskgraph.nlu_records.append(
                {
                    "candidate_intents": [],
                    "pred_intent": "",
                    "no_intent": True,
                    "global_intent": False,
                }
            )
        params.taskgraph.curr_node = curr_node
        node_info = NodeInfo(
            node_id=None,
            type="",
            resource_id="planner",
            resource_name="planner",
            can_skipped=False,
            is_leaf=len(list(self.graph.successors(curr_node))) == 0,
            attributes={"value": "", "direct": False},
            additional_args={"tags": {}},
        )
        return node_info, params

    def handle_leaf_node(self, curr_node, params: Params):
        """
        if leaf node, first check if it's in a nested graph
        if not in nested graph, check if we have flow stack
        """

        def is_leaf(node):
            return len(list(self.graph.successors(node))) == 0

        # if not leaf, return directly current node
        if not is_leaf(curr_node):
            return curr_node, params

        nested_graph_next_node, params = NestedGraph.get_nested_graph_component_node(
            params, is_leaf
        )
        if nested_graph_next_node is not None:
            curr_node = nested_graph_next_node.node_id
            params.taskgraph.curr_node = curr_node
            if not is_leaf(nested_graph_next_node.node_id):
                return curr_node, params

        last_flow_stack_node: PathNode = self.get_last_flow_stack_node(params)
        if last_flow_stack_node:
            curr_node = last_flow_stack_node.node_id
            params.taskgraph.curr_global_intent = last_flow_stack_node.global_intent
        if self.initial_node:
            curr_node = self.initial_node

        return curr_node, params

    def get_node(self, inputs):
        """
        Get the next node
        """
        self.text = inputs["text"]
        self.chat_history_str = inputs["chat_history_str"]
        params: Params = inputs["parameters"]
        # boolean to check if we allow global intent switch or not.
        allow_global_intent_switch = inputs["allow_global_intent_switch"]
        params.taskgraph.nlu_records = []

        curr_node, params = self.get_current_node(params)
        logger.info(f"Intial curr_node: {curr_node}")

        # For the multi-step nodes, directly stay at that node instead of moving to other nodes
        is_multi_step_node, node_output, params = self.handle_multi_step_node(
            curr_node, params
        )
        if is_multi_step_node:
            return node_output, params

        curr_node, params = self.handle_leaf_node(curr_node, params)

        # store current node
        params.taskgraph.curr_node = curr_node
        logger.info(f"curr_node: {curr_node}")

        # available global intents
        available_global_intents = self.get_available_global_intents(params)

        # update limit
        params = self.update_node_limit(params)

        # Get local intents of the curr_node
        curr_local_intents = self.get_local_intent(curr_node, params)

        if (
            not curr_local_intents and allow_global_intent_switch
        ):  # no local intent under the current node
            logger.info(f"no local intent under the current node")
            is_global_intent_found, _, node_output, params = (
                self.global_intent_prediction(
                    curr_node, params, available_global_intents, {}
                )
            )
            if is_global_intent_found:
                return node_output, params

        # if current node is incompleted -> return current node
        is_incomplete_node, node_output, params = self.handle_incomplete_node(
            curr_node, params
        )
        if is_incomplete_node:
            return node_output, params

        # if completed and no local intents -> randomly choose one of the next connected nodes (edges with intent = None)
        if not curr_local_intents:
            logger.info(
                f"no local or global intent found, move to the next connected node(s)"
            )
            has_random_next_node, node_output, params = self.handle_random_next_node(
                curr_node, params
            )
            if has_random_next_node:
                return node_output, params

        logger.info("Finish global condition, start local intent prediction")
        is_local_intent_found, node_output, params = self.local_intent_prediction(
            curr_node, params, curr_local_intents
        )
        if is_local_intent_found:
            return node_output, params

        pred_intent = None
        if allow_global_intent_switch:
            is_global_intent_found, pred_intent, node_output, params = (
                self.global_intent_prediction(
                    curr_node,
                    params,
                    available_global_intents,
                    {**curr_local_intents, **{"none": None}},
                )
            )
            if is_global_intent_found:
                return node_output, params
        if pred_intent and pred_intent != self.unsure_intent.get(
            "intent"
        ):  # if not unsure intent
            # If user didn't indicate all the intent of children nodes under the current node,
            # then we could randomly choose one of Nones to continue the dialog flow
            has_random_next_node, node_output, params = self.handle_random_next_node(
                curr_node, params
            )
            if has_random_next_node:
                return node_output, params

        # if none of the available intents can represent user's utterance or it is an unsure intents,
        # transfer to the planner to let it decide for the next step
        node_output, params = self.handle_unknown_intent(curr_node, params)
        return node_output, params

    def postprocess_node(self, node) -> Tuple[NodeInfo, Params]:
        node_info: NodeInfo = node[0]
        params: Params = node[1]
        # TODO: future node postprocessing
        return node_info, params<|MERGE_RESOLUTION|>--- conflicted
+++ resolved
@@ -316,14 +316,11 @@
             # if found prediction and prediction is not unsure intent and current intent
             if found_pred_in_avil and pred_intent != self.unsure_intent.get("intent"):
                 # If the prediction is the same as the current global intent and the current node is not a leaf node, continue the current global intent
-<<<<<<< HEAD
-                if pred_intent == params.taskgraph.curr_global_intent and (len(list(self.graph.successors(curr_node))) != 0 or params.taskgraph.node_status.get(curr_node, StatusEnum.COMPLETE) == StatusEnum.INCOMPLETE):
-=======
                 if (
                     pred_intent == params.taskgraph.curr_global_intent
-                    and len(list(self.graph.successors(curr_node))) != 0
+                    and len(list(self.graph.successors(curr_node))) != 0 
+                    or params.taskgraph.node_status.get(curr_node, StatusEnum.COMPLETE) == StatusEnum.INCOMPLETE
                 ):
->>>>>>> 59c640b2
                     return False, pred_intent, {}, params
                 next_node, next_intent = self.jump_to_node(
                     pred_intent, intent_idx, curr_node
