--- conflicted
+++ resolved
@@ -139,9 +139,12 @@
         self.assistant_prefix = "assistant"
     
     # System prompt for slot filling
-    def format_input(self, input_slots: SlotInputList, chat_history_str) -> str:
+    def format_input(self, slots: SlotInputList, input, type: str = "chat") -> str:
         """Format input text before feeding it to the model."""
-        system_prompt = f"Given the conversation and definition of each dialog state, update the value of following dialogue states.\nDialogue Statues:\n{input_slots}\nConversation:\n{chat_history_str}\n\n"
+        if type == "chat":
+            system_prompt = f"Given the conversation and definition of each dialog state, update the value of following dialogue states.\nDialogue Statues:\n{slots}\nConversation:\n{input}\n\n"
+        elif type == "user_simulator":
+            system_prompt = f"Given a user profile, extract the values for each defined slot type. Only extract values that are explicitly mentioned in the profile. If a value is not found, leave it empty.\n\nSlot definitions:\n{slots}\n\nUser profile:\n{input}\n\nFor each slot:\n1. Look for an exact match in the profile\n2. Only extract values that are clearly stated\n3. Do not make assumptions or infer values\n4. If a slot has enum values, the extracted value must match one of them exactly\n\nExtract the values:\n"
         return system_prompt
 
     # get response from model
@@ -177,52 +180,19 @@
             response = format(**res.tool_calls[0]['args'])
         return response
 
-<<<<<<< HEAD
-    def format_input(self, slots: Slots, input, type: str = "chat") -> str:
-        """Format input text before feeding it to the model."""
-        if type == "chat":
-            system_prompt = f"Given the conversation and definition of each dialog state, update the value of following dialogue states.\nDialogue Statues:\n{slots}\nConversation:\n{input}\n\n"
-        elif type == "user_simulator":
-            system_prompt = f"Given a user profile, extract the values for each defined slot type. Only extract values that are explicitly mentioned in the profile. If a value is not found, leave it empty.\n\nSlot definitions:\n{slots}\n\nUser profile:\n{input}\n\nFor each slot:\n1. Look for an exact match in the profile\n2. Only extract values that are clearly stated\n3. Do not make assumptions or infer values\n4. If a slot has enum values, the extracted value must match one of them exactly\n\nExtract the values:\n"
-        return system_prompt
-
-    def predict(
-        self,
-        slots,
-        input,
-        model,
-        type: str = "chat"
-    ):
-        slots = [Slot(**slot_data) for slot_data in slots]
-        system_prompt = self.format_input(
-            slots, input, type
-        )
-        if type == "chat":
-            user_input =  input.splitlines()[-1].split('user:')[-1].strip()
-        else:
-            user_input = ""
-        response = self.get_response(
-            system_prompt, debug_text="get slots"
-        )
-        if not response:
-            logger.info(f"Failed to update dialogue states")
-            return slots
-        logger.info(f"Updated dialogue states: {response}")
-        return response
-=======
     # endpoint for slot filling
     def predict(
         self,
         slots: list[Slot],
-        chat_history_str: str,
+        input: str,
+        type: str = "chat"
     ):
         input_slots, output_slots = structured_input_output(slots)
-        system_prompt = self.format_input(input_slots, chat_history_str)
+        system_prompt = self.format_input(input_slots, input, type)
         response = self.get_response(system_prompt, output_slots, note="slot filling")
         filled_slots = format_slotfilling_output(slots, response)
         logger.info(f"Updated dialogue states: {filled_slots}")
         return filled_slots
->>>>>>> 50c72fa3
     
     # endpoint for slot verification
     def verify(
