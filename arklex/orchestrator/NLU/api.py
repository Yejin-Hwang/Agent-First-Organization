--- conflicted
+++ resolved
@@ -199,25 +199,18 @@
     def predict(
         self,
         slots,
-<<<<<<< HEAD
         input,
         model,
         type: str = "chat"
-=======
-        chat_history_str,
->>>>>>> 2ea68b1f
     ):
         slots = [Slot(**slot_data) for slot_data in slots]
         system_prompt = self.format_input(
             slots, input, type
         )
-<<<<<<< HEAD
         if type == "chat":
             user_input =  input.splitlines()[-1].split('user:')[-1].strip()
         else:
             user_input = ""
-=======
->>>>>>> 2ea68b1f
         response = self.get_response(
             system_prompt, debug_text="get slots"
         )
