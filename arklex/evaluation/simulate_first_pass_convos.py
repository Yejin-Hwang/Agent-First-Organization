--- conflicted
+++ resolved
@@ -196,18 +196,17 @@
 
 
 def generate_conversations(
-<<<<<<< HEAD
-    model_api,
-    profiles,
-    goals,
-    attributes_list,
-    system_inputs,
-    summary,
-    model_params,
-    synthetic_data_params,
-    env_config,
-):
-    convos = []
+    model_api: str,
+    profiles: List[str],
+    goals: List[str],
+    attributes_list: List[Dict[str, Any]],
+    system_inputs: List[Dict[str, Any]],
+    summary: str,
+    model_params: Dict[str, Any],
+    synthetic_data_params: Dict[str, Any],
+    env_config: Dict[str, Any],
+) -> List[Dict[str, Any]]:
+    convos: List[Dict[str, Any]] = []
 
     # Create input combinations with IDs
     input_combinations = []
@@ -225,23 +224,6 @@
         )
 
     def worker(input_combo):
-=======
-    model_api: str,
-    profiles: List[str],
-    goals: List[str],
-    attributes_list: List[Dict[str, Any]],
-    system_inputs: List[Dict[str, Any]],
-    summary: str,
-    model_params: Dict[str, Any],
-    synthetic_data_params: Dict[str, Any],
-    env_config: Dict[str, Any],
-) -> List[Dict[str, Any]]:
-    convos: List[Dict[str, Any]] = []
-
-    def worker(
-        profile: str, goal: str, attr: Dict[str, Any], sys_input: Dict[str, Any]
-    ) -> Dict[str, Any]:
->>>>>>> 81427e34
         convo, goal_completion = conversation(
             model_api,
             input_combo["profile"],
@@ -280,10 +262,6 @@
     return convos
 
 
-<<<<<<< HEAD
-def simulate_conversations(model_api, model_params, synthetic_data_params, config):
-    # profiles, goals, attributes_list, system_inputs, labels_list = build_profile(synthetic_data_params, config)
-=======
 def simulate_conversations(
     model_api: str,
     model_params: Dict[str, Any],
@@ -293,50 +271,53 @@
     profiles, goals, attributes_list, system_inputs, labels_list = build_profile(
         synthetic_data_params, config
     )
->>>>>>> 81427e34
 
     # save the profiles, goals, attributes_list, system_inputs, labels_list in a json file
-    # os.makedirs(os.path.join(config['output_dir'], "simulate_data"), exist_ok=True)
-    # with open(os.path.join(config['output_dir'], "simulate_data", "profiles.json"), "w") as f:
-    #     json.dump(profiles, f, indent=4)
-    # with open(os.path.join(config['output_dir'], "simulate_data", "goals.json"), "w") as f:
-    #     json.dump(goals, f, indent=4)
-    # with open(os.path.join(config['output_dir'], "simulate_data", "attributes_list.json"), "w") as f:
-    #     json.dump(attributes_list, f, indent=4)
-    # with open(os.path.join(config['output_dir'], "simulate_data", "system_inputs.json"), "w") as f:
-    #     json.dump(system_inputs, f, indent=4)
-    # with open(os.path.join(config['output_dir'], "simulate_data", "labels_list.json"), "w") as f:
-    #     json.dump(labels_list, f, indent=4)
-
-    with open(
-        os.path.join(config["output_dir"], "simulate_data", "profiles.json"), "r"
-    ) as f:
-        profiles = json.load(f)
-    with open(
-        os.path.join(config["output_dir"], "simulate_data", "goals.json"), "r"
-    ) as f:
-        goals = json.load(f)
-    with open(
-        os.path.join(config["output_dir"], "simulate_data", "attributes_list.json"), "r"
-    ) as f:
-        attributes_list = json.load(f)
-    with open(
-        os.path.join(config["output_dir"], "simulate_data", "system_inputs.json"), "r"
-    ) as f:
-        system_inputs = json.load(f)
-    with open(
-        os.path.join(config["output_dir"], "simulate_data", "labels_list.json"), "r"
-    ) as f:
-<<<<<<< HEAD
-        labels_list = json.load(f)
-    summary = config["intro"]
-    env_config = {
-=======
+    os.makedirs(os.path.join(config["output_dir"], "simulate_data"), exist_ok=True)
+    with open(
+        os.path.join(config["output_dir"], "simulate_data", "profiles.json"), "w"
+    ) as f:
+        json.dump(profiles, f, indent=4)
+    with open(
+        os.path.join(config["output_dir"], "simulate_data", "goals.json"), "w"
+    ) as f:
+        json.dump(goals, f, indent=4)
+    with open(
+        os.path.join(config["output_dir"], "simulate_data", "attributes_list.json"), "w"
+    ) as f:
+        json.dump(attributes_list, f, indent=4)
+    with open(
+        os.path.join(config["output_dir"], "simulate_data", "system_inputs.json"), "w"
+    ) as f:
+        json.dump(system_inputs, f, indent=4)
+    with open(
+        os.path.join(config["output_dir"], "simulate_data", "labels_list.json"), "w"
+    ) as f:
         json.dump(labels_list, f, indent=4)
+
+    # with open(
+    #     os.path.join(config["output_dir"], "simulate_data", "profiles.json"), "r"
+    # ) as f:
+    #     profiles = json.load(f)
+    # with open(
+    #     os.path.join(config["output_dir"], "simulate_data", "goals.json"), "r"
+    # ) as f:
+    #     goals = json.load(f)
+    # with open(
+    #     os.path.join(config["output_dir"], "simulate_data", "attributes_list.json"), "r"
+    # ) as f:
+    #     attributes_list = json.load(f)
+    # with open(
+    #     os.path.join(config["output_dir"], "simulate_data", "system_inputs.json"), "r"
+    # ) as f:
+    #     system_inputs = json.load(f)
+    # with open(
+    #     os.path.join(config["output_dir"], "simulate_data", "labels_list.json"), "r"
+    # ) as f:
+    #     labels_list = json.load(f)
 
     summary: str = config["intro"]
     env_config: Dict[str, Any] = {
->>>>>>> 81427e34
         "workers": config["workers"],
         "tools": config["tools"],
         "client": config["client"],
