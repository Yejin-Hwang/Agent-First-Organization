--- conflicted
+++ resolved
@@ -8,11 +8,8 @@
 import os
 import uuid
 from functools import partial
-<<<<<<< HEAD
 from typing import Any, Callable, Dict, List, Optional, Tuple, Union, cast
-=======
 from typing import Any, Callable, Dict, List, Optional, Union, Tuple
->>>>>>> 1072687a
 
 from arklex.env.agents.agent import BaseAgent
 from arklex.env.planner.react_planner import DefaultPlanner, ReactPlanner
