# Install required packages in the root directory: pip install -e .
# Go to the parent folder of this file (shopify), then Run python -m unittest test.py to test the code in this file.

import json
import os
import time
import unittest
import warnings
<<<<<<< HEAD
from typing import Any, Dict, List, Optional
=======
from typing import Any
>>>>>>> 90443a3b

from arklex.env.env import Environment
from arklex.orchestrator.orchestrator import AgentOrg

# Wait this many seconds between tests to avoid token rate-limiting
WAIT_TIME_BETWEEN_TESTS_SEC: int | None = 5  # Set to None or 0 for no wait time


class Logic_Test(unittest.TestCase):
    file_path: str = "test_cases_shopify_advanced.json"
    with open(file_path, encoding="UTF-8") as f:
        TEST_CASES: list[dict[str, Any]] = json.load(f)

    @classmethod
    def setUpClass(cls) -> None:
        """Method to prepare the test fixture. Run BEFORE the test methods."""
        cls.user_prefix: str = "user"
        cls.worker_prefix: str = "assistant"
        cls.config: dict[str, Any] | None = None
        cls.env: Environment | None = None
        cls.total_tests_run: int = 0

    @classmethod
    def tearDownClass(cls) -> None:
        """Method to tear down the test fixture. Run AFTER the test methods."""

    def _get_api_bot_response(
        self, user_text: str, history: list[dict[str, str]], params: dict[str, Any]
    ) -> tuple[str, dict[str, Any]]:
        data: dict[str, Any] = {
            "text": user_text,
            "chat_history": history,
            "parameters": params,
        }
        orchestrator: AgentOrg = AgentOrg(config=self.config, env=self.env)
        result: dict[str, Any] = orchestrator.get_response(data)

        return result["answer"], result["parameters"]

    def _check_task_completion(
        self, output: str, params: dict[str, Any], test_case: dict[str, Any]
    ) -> None:
        expected_output: dict[str, Any] = test_case.get("expected_output", {})
        contains: dict[str, list[str]] = expected_output.get("contains", {})
        contains_all: list[str] = contains.get("all", [])
        contains_any: list[str] = contains.get("any", [])

        if len(contains_all) > 0:
            for text in contains_all:
                failure_message: str = f"FAILED: Expected text '{text}' not found in final output ('{output}'). params['memory']['function_calling_trajectory'] = {params['memory']['function_calling_trajectory']}"
                self.assertTrue(text.lower() in output.lower(), failure_message)

        if len(contains_any) > 0:
            contains_flags: list[bool] = [
                text.lower() in output.lower() for text in contains_any
            ]
            failure_message: str = f"FAILED: None of {contains_any} were found in final output ('{output}'). params['memory']['function_calling_trajectory'] = {params['memory']['function_calling_trajectory']}"
            self.assertTrue(True in contains_flags, failure_message)

    def _check_tool_calls(
        self, params: dict[str, Any], env: Environment, test_case: dict[str, Any]
    ) -> None:
        _expected_tool_calls: dict[str, Any] = test_case.get("expected_tool_calls", {})

        # Check if multiple possible tool call sequences are allowed to pass this test
        # (E.g., get_products or get_web_product)
        _allowed_tool_calls: list[dict[str, Any]] | None = _expected_tool_calls.get(
            "options"
        )
        if _allowed_tool_calls is None:
            _allowed_tool_calls = [_expected_tool_calls]

        # Reformat tool/worker names to match those found in conversation history (which
        # are not necessarily the same names as those found in taskgraph.json)
        expected_tool_calls: list[dict[str, Any]] = []
        for tool_set in _allowed_tool_calls:
            expected_tool_set: dict[str, Any] = {}
            for tool_name in tool_set:
                for resource_name in env.planner.all_resources_info:
                    if tool_name in resource_name:
                        expected_tool_set[resource_name] = tool_set[tool_name]
                        break
            expected_tool_calls.append(expected_tool_set)

        # Get actual tool calls from conversation history (ignore DefaultWorker because planner can't
        # call it)
        actual_tool_calls: dict[str, int] = {}
        for msg in params["memory"]["function_calling_trajectory"]:
            if msg["role"] == "tool":
                tool_name: str = msg["name"]

                if tool_name != "DefaultWorker" and tool_name in actual_tool_calls:
                    actual_tool_calls[tool_name] += 1
                elif tool_name != "DefaultWorker":
                    actual_tool_calls[tool_name] = 1

        # If only one set of tool calls is allowed to pass this test, check that actual tool
        # calls match these exactly
        if len(expected_tool_calls) == 1:
            expected_tool_calls: dict[str, Any] = expected_tool_calls[0]
            failure_message: str = (
                "FAILED: Planner expected tool calls != actual tool calls."
                + f"\nexpected_tool_calls = {json.dumps(expected_tool_calls, indent=2)}"
                + f"\nactual_tool_calls = {json.dumps(actual_tool_calls, indent=2)}"
                + f"\nparams['memory']['function_calling_trajectory'] = {params['memory']['function_calling_trajectory']}"
            )
            self.assertEqual(expected_tool_calls, actual_tool_calls, failure_message)

        # If multiple possible tool call sequences are allowed, check that actual tool calls
        # matches at least one of these
        else:
            failure_message: str = (
                "FAILED: Planner allowed tool calls != actual tool calls."
                + "\nActual tool calls was expected to be one of the following:"
            )
            for tool_set in expected_tool_calls:
                failure_message += f"\n{json.dumps(tool_set, indent=2)}"
            failure_message += (
                f"\nInstead, actual_tool_calls were: {json.dumps(actual_tool_calls, indent=2)}"
                + f"\nparams['memory']['function_calling_trajectory'] = {params['memory']['function_calling_trajectory']}"
            )

            tool_call_matches: list[bool] = [
                actual_tool_calls == tool_set for tool_set in expected_tool_calls
            ]
            self.assertTrue(True in tool_call_matches, failure_message)

    def _check_success_criteria(
        self, output: str, params: dict[str, Any], test_case: dict[str, Any]
    ) -> None:
        self._check_tool_calls(params, self.env, test_case)
        self._check_task_completion(output, params, test_case)

    def _run_test_case(self, idx: int) -> None:
        # Wait to avoid token rate-limiting
        if WAIT_TIME_BETWEEN_TESTS_SEC is not None and self.total_tests_run > 0:
            print(
                f"\nWaiting {WAIT_TIME_BETWEEN_TESTS_SEC} sec between tests to avoid token rate-limiting..."
            )
            time.sleep(WAIT_TIME_BETWEEN_TESTS_SEC)

        print(f"\n=============Unit Test {idx}=============")

        test_case: dict[str, Any] = self.TEST_CASES[idx]
        print(f"Task description: {test_case['description']}")

        # Initialize config and env
        file_path: str = test_case["taskgraph"]
        input_dir: str
        _: str
        input_dir, _ = os.path.split(file_path)
        with open(file_path, encoding="UTF_8") as f:
            self.config = json.load(f)
        self.env = Environment(
            tools=self.config.get("tools", []),
            workers=self.config.get("workers", []),
            agents=self.config.get("agents", []),
            slot_fill_api=self.config["slotfillapi"],
            planner_enabled=True,
        )

        history: list[dict[str, str]] = []
        params: dict[str, Any] = {}
        for node in self.config["nodes"]:
            if node[1].get("type", "") == "start":
                start_message: str = node[1]["attribute"]["value"]
                break
        history.append({"role": self.worker_prefix, "content": start_message})

        for user_text in test_case["user_utterance"]:
            print(f"User: {user_text}")
            output: str
            params: dict[str, Any]
            output, params = self._get_api_bot_response(user_text, history, params)
            print(f"Bot: {output}")
            history.append({"role": self.user_prefix, "content": user_text})
            history.append({"role": self.worker_prefix, "content": output})

        print(f"Success criteria: {test_case['criteria']}")
        final_output: str = history[-1]["content"]
        self._check_success_criteria(final_output, params, test_case)

        self.total_tests_run += 1

    def test_Unittest00(self) -> None:
        self._run_test_case(0)

    def test_Unittest01(self) -> None:
        self._run_test_case(1)

    def test_Unittest02(self) -> None:
        self._run_test_case(2)


if __name__ == "__main__":
    with warnings.catch_warnings():
        warnings.simplefilter("ignore")
        unittest.main()<|MERGE_RESOLUTION|>--- conflicted
+++ resolved
@@ -6,11 +6,7 @@
 import time
 import unittest
 import warnings
-<<<<<<< HEAD
-from typing import Any, Dict, List, Optional
-=======
 from typing import Any
->>>>>>> 90443a3b
 
 from arklex.env.env import Environment
 from arklex.orchestrator.orchestrator import AgentOrg
