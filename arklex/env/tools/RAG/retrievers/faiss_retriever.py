--- conflicted
+++ resolved
@@ -16,10 +16,7 @@
 from arklex.utils.graph_state import MessageState
 from arklex.utils.model_provider_config import PROVIDER_MAP, PROVIDER_EMBEDDINGS, PROVIDER_EMBEDDING_MODELS
 from arklex.env.tools.utils import trace
-<<<<<<< HEAD
-=======
 
->>>>>>> 2ea68b1f
 
 logger = logging.getLogger(__name__)
 
@@ -34,11 +31,7 @@
         docs = FaissRetrieverExecutor.load_docs(database_path=os.environ.get("DATA_DIR"))
         retrieved_text, retriever_returns = docs.search(user_message.history, prompts["retrieve_contextualize_q_prompt"])
 
-<<<<<<< HEAD
-        state["message_flow"] = retrieved_text
-=======
         state.message_flow = retrieved_text
->>>>>>> 2ea68b1f
         state = trace(input=retriever_returns, state=state)
         return state
 
