--- conflicted
+++ resolved
@@ -134,26 +134,8 @@
                 }
                 card_list.append(product_dict)
             if card_list:
-<<<<<<< HEAD
                 return json.dumps({"card_list": card_list})
-=======
-                if not kwargs.get("llm_provider"):
-                    raise ValueError("llm_provider must be explicitly specified")
 
-                model_class = PROVIDER_MAP.get(kwargs["llm_provider"])
-                if not model_class:
-                    raise ValueError(f"Unsupported provider: {kwargs['llm_provider']}")
-
-                llm = model_class(model=kwargs["model_type_or_path"], temperature=0.7)
-                message = [
-                    {
-                        "role": "user",
-                        "content": f"You are helping a customer search products based on the query and get results below and those results will be presented using product card format.\n\n{json.dumps(card_list)}\n\nGenerate a response to continue the conversation without explicitly mentioning contents of the search result. Include one or two questions about those products to know the user's preference. Keep the response within 50 words.\nDIRECTLY GIVE THE RESPONSE.",
-                    },
-                ]
-                answer = llm.invoke(message).content
-                return json.dumps({"answer": answer, "card_list": card_list})
->>>>>>> fa04ef09
             else:
                 raise ToolExecutionError(
                     func_name,
