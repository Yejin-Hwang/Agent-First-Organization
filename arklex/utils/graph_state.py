--- conflicted
+++ resolved
@@ -80,13 +80,10 @@
     llm_config: LLMConfig
 
 
-<<<<<<< HEAD
-# Message-related classes
-=======
+
 ### Message-related classes
 class ConvoMessage(BaseModel):
     """Represents a conversation message with history.
->>>>>>> a22a763a
 
     This class encapsulates a single message in a conversation, including both
     the current message content and the conversation history leading up to it.
@@ -126,13 +123,10 @@
     attribute: Dict[str, Any]
 
 
-<<<<<<< HEAD
-# Task status-related classes
-=======
+
 ### Task status-related classes
 class StatusEnum(str, Enum):
     """Enumeration of possible task statuses.
->>>>>>> a22a763a
 
     This enum defines the possible states that a task can be in during its execution.
     It's used throughout the system to track the progress and state of various operations.
