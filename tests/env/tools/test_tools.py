--- conflicted
+++ resolved
@@ -1164,7 +1164,6 @@
                 == "Context from test_tool tool execution: Result: test_value\n"
             )
 
-<<<<<<< HEAD
     def test_validate_intent_response_fallback(self) -> None:
         from arklex.orchestrator.NLU.utils import validators
 
@@ -1187,7 +1186,7 @@
         # Should return (False, 'No need to verify') on JSON error
         result = validators.validate_verification_response("not a json")
         assert result == (False, "No need to verify")
-=======
+
     def test_load_slots_with_new_slots(self) -> None:
         """Test load_slots method with completely new slots."""
 
@@ -1456,4 +1455,3 @@
             assert result.status.value == "complete"
             # Should use previous slots since configuration didn't change
             assert tool.slots == previous_slots
->>>>>>> fe0f0c29
