--- conflicted
+++ resolved
@@ -1,24 +1,3 @@
-<<<<<<< HEAD
-from contextlib import ExitStack
-from unittest.mock import MagicMock, Mock, patch
-
-import pytest
-
-from arklex.orchestrator.NLU.core.slot import SlotFiller
-from arklex.orchestrator.NLU.services.model_service import DummyModelService
-from arklex.orchestrator.orchestrator import NodeInfo, PathNode
-from arklex.orchestrator.task_graph import TaskGraph, TaskGraphError
-from arklex.utils.graph_state import (
-    LLMConfig,
-    Memory,
-    Metadata,
-    NodeInfo,
-    Params,
-    PathNode,
-    StatusEnum,
-    Taskgraph,
-)
-=======
 """Comprehensive tests for the TaskGraph module.
 
 This module provides thorough line-by-line testing coverage for the TaskGraph class,
@@ -52,7 +31,6 @@
     # Mock format_intent_input to return a tuple as expected
     mock_model.format_intent_input.return_value = ("test prompt", {"1": "test_intent"})
     return mock_model
->>>>>>> 90443a3b
 
 
 @pytest.fixture
@@ -1377,23 +1355,6 @@
         with pytest.raises(TaskGraphError, match="Node must have an id"):
             task_graph._validate_node(invalid_node)
 
-<<<<<<< HEAD
-    def test_handle_random_next_node_with_candidates(self, task_graph, params) -> None:
-        """Test handle_random_next_node with candidate samples (lines 619-621)."""
-        # Add nodes with proper structure
-        task_graph.graph.add_node(
-            "curr_node",
-            type="task",
-            resource={"name": "curr_node", "id": "curr_node"},
-            attribute={"node_specific_data": {}},
-        )
-
-        task_graph.graph.add_node(
-            "next_node1",
-            type="task",
-            resource={"name": "next_node1", "id": "next_node1"},
-            attribute={},
-=======
     def test_validate_node_no_type(
         self, sample_llm_config: LLMConfig, always_valid_mock_model: Mock
     ) -> None:
@@ -1404,7 +1365,6 @@
             config,
             sample_llm_config,
             model_service=always_valid_mock_model,
->>>>>>> 90443a3b
         )
         invalid_node = {"id": "test_node"}
         with pytest.raises(TaskGraphError, match="Node must have a type"):
@@ -1601,23 +1561,6 @@
         node_info, updated_params = task_graph.get_node(inputs)
         assert isinstance(node_info, NodeInfo)
 
-<<<<<<< HEAD
-    def test_handle_random_next_node_with_nlu_records(self, task_graph, params) -> None:
-        """Test handle_random_next_node with existing nlu_records (lines 640)."""
-        # Add node with proper structure
-        task_graph.graph.add_node(
-            "curr_node",
-            type="task",
-            resource={"name": "curr_node", "id": "curr_node"},
-            attribute={"node_specific_data": {}},
-        )
-
-        task_graph.graph.add_node(
-            "next_node1",
-            type="task",
-            resource={"name": "next_node1", "id": "next_node1"},
-            attribute={},
-=======
     def test_get_node_no_global_intent_switch(
         self,
         patched_sample_config: dict[str, Any],
@@ -1631,7 +1574,6 @@
             patched_sample_config,
             sample_llm_config,
             model_service=always_valid_mock_model,
->>>>>>> 90443a3b
         )
         sample_params.taskgraph.curr_node = "task_node"
         inputs = {
@@ -1689,28 +1631,12 @@
         always_valid_mock_model: Mock,
         sample_params: Params,
     ) -> None:
-<<<<<<< HEAD
-        """Test handle_random_next_node without existing nlu_records (lines 640)."""
-        # Add node with proper structure
-        task_graph.graph.add_node(
-            "curr_node",
-            type="task",
-            resource={"name": "curr_node", "id": "curr_node"},
-            attribute={"node_specific_data": {}},
-        )
-        task_graph.graph.add_node(
-            "next_node1",
-            type="task",
-            resource={"name": "next_node1", "id": "next_node1"},
-            attribute={},
-=======
         """Test node status transitions through different states."""
         task_graph = TaskGraph(
             "test_graph",
             patched_sample_config,
             sample_llm_config,
             model_service=always_valid_mock_model,
->>>>>>> 90443a3b
         )
 
         # Test STAY status
@@ -3236,27 +3162,6 @@
         always_valid_mock_model: Mock,
         sample_params: Params,
     ) -> None:
-<<<<<<< HEAD
-        """Test handle_random_next_node with candidates and NLU records (lines 582-628)."""
-        # Add nodes with proper structure
-        task_graph.graph.add_node(
-            "curr_node",
-            type="task",
-            resource={"name": "curr_node", "id": "curr_node"},
-            attribute={"node_specific_data": {}},
-        )
-        task_graph.graph.add_node(
-            "next_node1",
-            type="task",
-            resource={"name": "next_node1", "id": "next_node1"},
-            attribute={},
-        )
-        task_graph.graph.add_node(
-            "next_node2",
-            type="task",
-            resource={"name": "next_node2", "id": "next_node2"},
-            attribute={},
-=======
         """Test handle_random_next_node else branch when no NLU records exist."""
         # Setup
         task_graph = TaskGraph(
@@ -3264,7 +3169,6 @@
             patched_sample_config,
             sample_llm_config,
             model_service=always_valid_mock_model,
->>>>>>> 90443a3b
         )
 
         # Ensure no NLU records exist
@@ -3278,19 +3182,8 @@
 
         # Add resource information to next_node
         task_graph.graph.add_node(
-<<<<<<< HEAD
-            "curr_node",
-            type="task",
-            resource={"name": "curr_node", "id": "curr_node"},
-            attribute={"node_specific_data": {}},
-        )
-
-        task_graph.graph.add_node(
-            "next_node1",
-=======
             "next_node",
             resource={"id": "next_id", "name": "next_resource"},
->>>>>>> 90443a3b
             type="task",
             attribute={},
         )
