--- conflicted
+++ resolved
@@ -1,8 +1,5 @@
-<<<<<<< HEAD
-=======
 from pathlib import Path
 from typing import Any
->>>>>>> 90443a3b
 from unittest.mock import Mock, patch
 
 import pytest
@@ -25,13 +22,8 @@
 class DummyEnv(Environment):
     """Dummy environment for testing purposes."""
 
-<<<<<<< HEAD
-    def __init__(self):
+    def __init__(self) -> None:
         super().__init__(tools=[], workers=[], agents=[])
-=======
-    def __init__(self) -> None:
-        super().__init__(tools=[], workers=[])
->>>>>>> 90443a3b
         self.model_service = Mock()
         self.planner = None
 
