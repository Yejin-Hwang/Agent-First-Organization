--- conflicted
+++ resolved
@@ -87,13 +87,10 @@
       - `gemini-2.0-flash-exp`
       - `claude-3-haiku-20240307`
   
-<<<<<<< HEAD
+
 * It will first automatically start the nluapi and slotapi services through `start_apis()` function. By default, this will start the `NLUModelAPI ` and `SlotFillModelAPI` services defined under `./arklex/orchestrator/NLU/api.py` file. You could customize the function based on the nlu and slot models you trained.
-* Then it will start the chatbot and you could chat with the chatbot
-=======
-* It will first automatically start the nluapi and slotapi services through `start_apis()` function. By default, this will start the `NLUOpenAIAPI` and `SlotFillOpenAIAPI` services defined under `./arklex/orchestrator/NLU/api.py` file. You could customize the function based on the nlu and slot models you trained.
 * Then it will start the agent and you could chat with the agent
->>>>>>> cda1e62f
+
 
 
 **3. Evaluation**
