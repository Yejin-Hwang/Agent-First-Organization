[project]
name = "arklex"
description = "The official Python library for the arklex API"
authors = [
  { name="Arklex.AI", email="support@arklex.ai" },
]
readme = "README.md"
requires-python = ">=3.10"
dynamic = ["version"]
classifiers = [
  "Operating System :: OS Independent",
  "Programming Language :: Python :: 3.10",
  "Programming Language :: Python :: 3.11",
  "Programming Language :: Python :: 3.12",
]
dependencies = [
  "email_validator>=2.2.0,<3.0.0",
  "fastapi>=0.115.3,<1.0.0",
  "fastapi-cli>=0.0.5,<1.0.0",
  "greenlet>=3.1.1,<4.0.0",
  "httptools>=0.6.4,<1.0.0",
  "langchain-community>=0.3.3,<1.0.0",
  "langchain-openai>=0.2.3,<1.0.0",
  "langchain-anthropic>=0.3.5,<1.0.0",
  "langchain-google-genai>=2.0.9,<3.0.0",
  "langchain-huggingface>=0.1.2,<1.0.0",
  "langgraph>=0.2.39,<1.0.0",
  "linkify-it-py>=2.0.3,<3.0.0",
  "mdit-py-plugins>=0.4.2,<1.0.0",
  "networkx>=3.4.2,<4.0.0",
  "phonenumbers>=8.13.48,<9.0.0",
  "PySocks>=1.7.1,<2.0.0",
  "python-Levenshtein>=0.26.0,<1.0.0",
  "python-multipart>=0.0.12,<1.0.0",
  "selenium>=4.26.1,<5.0.0",
  "textual>=0.85.2,<1.0.0",
  "unstructured>=0.16.4,<1.0.0",
  "unstructured-client>=0.30.0,<1.0.0",
  "watchfiles>=0.24.0,<1.0.0",
  "websockets>=13.1,<14.0",
  "faiss-cpu>=1.10.0,<2.0.0",
  "tavily-python>=0.5.0,<1.0.0",
  "webdriver-manager==4.0.2",
  "scipy>=1.14.1,<2.0.0",
  "litellm>=1.59.0,<2.0.0",
  "janus>=1.0.0,<2.0.0",
  "pydantic_ai>=0.0.46,<1.0.0",
<<<<<<< HEAD
  "markdown>=3.8",
=======
  "pytest>=8.3.5,<9.0.0"
>>>>>>> 80ecc26e
]
license = "MIT"

[project.optional-dependencies]
milvus = [
  "pymilvus>=2.4.7,<3.0.0",
  "mysql-connector-python>=8.3.0,<9.0.0",
  "PyMySQL>=1.1.0,<2.0.0",
]
shopify = ["ShopifyAPI>=12.7.0,<13.0.0"]
hubspot = ["hubspot-api-client>=11.1.0,<12.0.0"]

[tool.hatch.version]
path = "arklex/__init__.py"

[project.urls]
Homepage = "https://github.com/arklexai/Agent-First-Organization"
Issues = "https://github.com/arklexai/Agent-First-Organization/issues"

[build-system]
requires = ["hatchling"]
build-backend = "hatchling.build"<|MERGE_RESOLUTION|>--- conflicted
+++ resolved
@@ -45,11 +45,8 @@
   "litellm>=1.59.0,<2.0.0",
   "janus>=1.0.0,<2.0.0",
   "pydantic_ai>=0.0.46,<1.0.0",
-<<<<<<< HEAD
   "markdown>=3.8",
-=======
   "pytest>=8.3.5,<9.0.0"
->>>>>>> 80ecc26e
 ]
 license = "MIT"
 
