import os
import sys
root_dir = os.path.abspath(os.path.join(os.path.dirname(__file__), "..", ".."))
sys.path.append(root_dir)
import json
import argparse
import logging
import subprocess
import subprocess
import uuid
import atexit
from dotenv import load_dotenv


from langchain_openai import ChatOpenAI

from arklex.orchestrator.orchestrator import AgentOrg
from arklex.utils.utils import init_logger
from arklex.utils.model_config import MODEL
from arklex.orchestrator.generator.generator import Generator
from arklex.env.env import DefaulResourceInitializer
from arklex.env.tools.tools import Tool

from benchmark.tau_bench.envs.retail.tools import ALL_TOOLS
from benchmark.tau_bench.envs import get_env
from benchmark.tau_bench.tau_types import RunConfig
from benchmark.tau_bench.run import run
from benchmark.tau_bench.envs.retail.data import load_data

load_dotenv()

NLUAPI_ADDR = ""
SLOTFILLAPI_ADDR = ""

tool_name_class_map = {}

def get_tool_name_class_map():
    tool_map = {}
    for tool in ALL_TOOLS:
        name = tool.get_info()["function"]["name"]
        tool_map[name] = tool
    return tool_map

class TauBenchResourceInitializer(DefaulResourceInitializer):
    @staticmethod
    def init_tools(tools):
        tool_name_class_map = get_tool_name_class_map()
        tool_registry = {}
        def tool_lambda(val): return lambda: val
        for tool_id, tool_info in tools.items():
            tool_name = tool_info["name"]
            tool_original_class = tool_name_class_map[tool_name]
            tool_func = tool_original_class.invoke
            tool_key = tool_name
            tool_desc = tool_info["description"]
            params = tool_original_class.get_info()["function"]["parameters"]
            tool_slots = []
   
            for param_name, param_info in params["properties"].items():
                slot = {}
                slot["name"] = param_name
                slot["type"] = param_info["type"]
                slot["items"] = param_info.get("items", {})
                slot["description"] = param_info["description"]
                prompt_param_name = param_name.replace("_", " ")
                slot["prompt"] = f"In order to proceed, please provide the {prompt_param_name}"
                slot["required"] = param_name in params["required"]
                tool_slots.append(slot)
            tool_output = []
            
<<<<<<< HEAD
            tool = tool_lambda(Tool(tool_func, tool_key, tool_desc, tool_slots, tool_output, isComplete, isResponse=False))
=======
            tool = tool_lambda(Tool(tool_func, tool_key, tool_desc, tool_slots, tool_output))
>>>>>>> 50c72fa3

            tool_registry[tool_id] = {
                "name": tool_name,
                "description": tool_desc,
                "execute": tool,
                "fixed_args": {"data": load_data()},
            }
        return tool_registry

def generate_tau_bench_config(output_dir):
    retain_tools = ALL_TOOLS
    tools = {}
    for tool in retain_tools:
        tool_id = str(uuid.uuid1())
        tools[tool_id] = {}
        tools[tool_id]["name"] = tool.get_info()["function"]["name"]
        tools[tool_id]["description"] = tool.get_info()["function"]["description"]
    retail_config = {
        "role": "Retail Agent",
        "user_objective": "The core goal of the agent is to assist a single, authenticated user per conversation in managing their retail orders—resolving any questions, cancellations, modifications, exchanges, or returns—while strictly following the rules and confirmation steps set by the retail policy.",
        "builder_objective": "Users want a convenient, reliable way to manage their orders—whether that means updating their shipping address, switching payment methods, or returning/exchanging items they've received. They come to the Retail Agent because they need to quickly resolve questions about their orders, get real-time updates on shipping statuses, and handle any necessary cancellations or modifications with confidence that every action is confirmed and secure.",
        "domain": "retail",
        "intro": "Welcome to the Retail Agent service. By confirming your identity, I can help you with detailed information on your orders, profile, and products. If you need to cancel or modify any pending orders, change your shipping address, payment method, or exchange/return delivered items, I can guide you through it step by step. I will always ask you to confirm before making any changes to ensure accuracy and security.",
        "task_docs": [{
            "source": "https://raw.githubusercontent.com/sierra-research/tau-bench/refs/heads/main/tau_bench/envs/retail/wiki.md",
            "num": 20
        }],
        "rag_docs": [],
        "tasks": [],
        "workers": [
            {"id": "26bb6634-3bee-417d-ad75-23269ac17bc3", "name": "MessageWorker", "path": "message_worker.py"},
        ],
        "tools": tools,
        "tool_initialization": False
    }
    with open(os.path.join(output_dir, 'config.json'), 'w') as f:
        json.dump(retail_config, f, indent=4)

def generate_taskgraph(config_file, output_dir):
    model = ChatOpenAI(model=MODEL["model_type_or_path"], timeout=30000)
    resource_initializer = TauBenchResourceInitializer()
    generator = Generator(args, config_file, model, output_dir, resource_initializer)
    taskgraph_filepath = generator.generate()
    # Update the task graph with the API URLs
    task_graph = json.load(open(os.path.join(root_dir, taskgraph_filepath)))
    task_graph["nluapi"] = NLUAPI_ADDR
    task_graph["slotfillapi"] = SLOTFILLAPI_ADDR
    with open(taskgraph_filepath, "w") as f:
        json.dump(task_graph, f, indent=4)

def run_tau_bench_eval(
        taskgraph_dir,
        output_dir,
        num_trials,
        task_ids,
        env,
        task_split="test",
        user_strategy="llm",
        max_concurrency=10,
):
 
    start_index = 0
    end_index = -1
    seed=10
    shuffle=0
    
    
    config = RunConfig(
        user_model_provider="openai",
        user_model="gpt-4o",
        num_trials=num_trials,
        env=env,
        task_split=task_split,
        start_index=start_index,
        end_index=end_index,
        task_ids=task_ids,
        output_dir=output_dir,
        max_concurrency=max_concurrency,
        seed=seed,
        shuffle=shuffle,
        user_strategy=user_strategy,
        taskgraph_dir=taskgraph_dir
    )
    run(config)
    



if __name__ == "__main__":
    '''
        Provide --output-dir
    '''
    parser = argparse.ArgumentParser()
    parser.add_argument('--output-dir', type=str, default="./examples/tau_bench")
    parser.add_argument('--num-trials', type=int, default=1)
    parser.add_argument('--env', type=str, default="retail", choices=["retail"])

    import random
    random.seed(42)
    random_list = random.sample(range(118), 10)
    print(f"Running Tau Bench on tasks {random_list}")
    parser.add_argument('--task-ids', type=list, default=random_list)
    # parser.add_argument('--task-ids', type=list, default=[1,2,3,4,5,6,7,8,9,10])

    parser.add_argument('--model_api', type=str, default="http://127.0.0.1:8000/eval/chat")
    parser.add_argument('--model', type=str, default=MODEL["model_type_or_path"])
    parser.add_argument('--log-level', type=str, default="WARNING", choices=["DEBUG", "INFO", "WARNING", "ERROR", "CRITICAL"])
    args = parser.parse_args()
    
    
    assert args.output_dir is not None, "Output dir must be provided"

    os.makedirs(os.path.join(args.output_dir, 'eval'), exist_ok=True)
    os.makedirs(os.path.join(args.output_dir, 'temp'), exist_ok=True)

    temp_output_dir = os.path.join(args.output_dir, 'temp')
    eval_output_dir = os.path.join(args.output_dir, 'eval')

    MODEL["model_type_or_path"] = args.model
    log_level = getattr(logging, args.log_level.upper(), logging.INFO)
    logger = init_logger(log_level=log_level, filename=os.path.join(root_dir, "logs", "tau_bench_eval.log"))
    
    # generate_tau_bench_config(temp_output_dir)
    # config_file = os.path.join(temp_output_dir, 'config.json')
    # generate_taskgraph(config_file, temp_output_dir)

    run_tau_bench_eval(
        taskgraph_dir=temp_output_dir,
        output_dir=eval_output_dir,
        num_trials=args.num_trials,
        env=args.env,
        task_ids=args.task_ids
    )
    <|MERGE_RESOLUTION|>--- conflicted
+++ resolved
@@ -68,11 +68,7 @@
                 tool_slots.append(slot)
             tool_output = []
             
-<<<<<<< HEAD
-            tool = tool_lambda(Tool(tool_func, tool_key, tool_desc, tool_slots, tool_output, isComplete, isResponse=False))
-=======
-            tool = tool_lambda(Tool(tool_func, tool_key, tool_desc, tool_slots, tool_output))
->>>>>>> 50c72fa3
+            tool = tool_lambda(Tool(tool_func, tool_key, tool_desc, tool_slots, tool_output, isResponse=False))
 
             tool_registry[tool_id] = {
                 "name": tool_name,
