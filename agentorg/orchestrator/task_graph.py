--- conflicted
+++ resolved
@@ -207,15 +207,9 @@
         curr_pred_intent = params.get("curr_pred_intent", None)
 
         node_status = params.get("node_status", {})
-<<<<<<< HEAD
-        status = node_status.get(curr_node, StatusEnum.COMPLETE)
-        if status == StatusEnum.INCOMPLETE:
-            node_info = {"id": self.graph.nodes[curr_node]["id"], "name": self.graph.nodes[curr_node]["name"], "attribute": self.graph.nodes[curr_node]["attribute"]}
-=======
         status = node_status.get(curr_node, StatusEnum.COMPLETE.value)
         if status == StatusEnum.INCOMPLETE.value:
-            node_info = {"name": self.graph.nodes[curr_node]["name"], "attribute": self.graph.nodes[curr_node]["attribute"]}
->>>>>>> 5bc42cfb
+            node_info = {"id": self.graph.nodes[curr_node]["id"], "name": self.graph.nodes[curr_node]["name"], "attribute": self.graph.nodes[curr_node]["attribute"]}
             return node_info, params
             
 
